class Localization {
    constructor() {
        Localization.defaultLocale = "en";
        Localization.supportedLocales = ["en"];
        Localization.translations = {};
        Localization.defaultTranslations = {};

        const initialLocale = Localization.supportedOrDefault(navigator.languages);

        Localization.setLocale(initialLocale)
            .then(_ => {
                Localization.translatePage();
            })
    }

    static isSupported(locale) {
        return Localization.supportedLocales.indexOf(locale) > -1;
    }

    static supportedOrDefault(locales) {
        return locales.find(Localization.isSupported) || Localization.defaultLocale;
    }

    static async setLocale(newLocale) {
        if (newLocale === Localization.locale) return false;
        const firstTranslation = !Localization.locale

<<<<<<< HEAD
        Localization.defaultTranslations = await Localization.fetchTranslationsFor(Localization.defaultLocale);
=======
        const isFirstTranslation = !Localization.locale

        Localization.defaultTranslations = await Localization.fetchTranslationsFor(Localization.defaultLocale);

>>>>>>> da5038a5
        const newTranslations = await Localization.fetchTranslationsFor(newLocale);

        if(!newTranslations) return false;

        Localization.locale = newLocale;
        Localization.translations = newTranslations;

        if (isFirstTranslation) {
            Events.fire("translation-loaded");
        }
    }

    static async fetchTranslationsFor(newLocale) {
        const response = await fetch(`lang/${newLocale}.json`)

        if (response.redirected === true || response.status !== 200) return false;

        return await response.json();
    }

    static translatePage() {
        document
            .querySelectorAll("[data-i18n-key]")
            .forEach(element => Localization.translateElement(element));
    }

    static async translateElement(element) {
        const key = element.getAttribute("data-i18n-key");
        const attrs = element.getAttribute("data-i18n-attrs").split(" ");

        for (let i in attrs) {
            let attr = attrs[i];
            if (attr === "text") {
                element.innerText = Localization.getTranslation(key);
            } else {
                element.attr = Localization.getTranslation(key, attr);
            }
        }

    }

    static getTranslation(key, attr, data, useDefault=false) {
        const keys = key.split(".");

        let translationCandidates = useDefault
            ? Localization.defaultTranslations
            : Localization.translations;

        for (let i=0; i<keys.length-1; i++) {
            translationCandidates = translationCandidates[keys[i]]
        }

        let lastKey = keys[keys.length-1];

        if (attr) lastKey += "_" + attr;

        let translation = translationCandidates[lastKey];

        for (let j in data) {
            translation = translation.replace(`{{${j}}}`, data[j]);
        }

        if (!translation) {
            if (!useDefault) {
                translation = this.getTranslation(key, attr, data, true);
                console.warn(`Missing translation entry for your language ${Localization.locale.toUpperCase()}. Using ${Localization.defaultLocale.toUpperCase()} instead.`, key, attr);
                console.warn("Help translating PairDrop: https://hosted.weblate.org/projects/pairdrop/pairdrop-spa/");
            } else {
                console.warn("Missing translation in default language:", key, attr);
            }
        }

        return Localization.escapeHTML(translation);
    }

    static escapeHTML(unsafeText) {
        let div = document.createElement('div');
        div.innerText = unsafeText;
        return div.innerHTML;
    }
}<|MERGE_RESOLUTION|>--- conflicted
+++ resolved
@@ -23,16 +23,11 @@
 
     static async setLocale(newLocale) {
         if (newLocale === Localization.locale) return false;
-        const firstTranslation = !Localization.locale
-
-<<<<<<< HEAD
-        Localization.defaultTranslations = await Localization.fetchTranslationsFor(Localization.defaultLocale);
-=======
+        
         const isFirstTranslation = !Localization.locale
 
         Localization.defaultTranslations = await Localization.fetchTranslationsFor(Localization.defaultLocale);
 
->>>>>>> da5038a5
         const newTranslations = await Localization.fetchTranslationsFor(newLocale);
 
         if(!newTranslations) return false;
