--- conflicted
+++ resolved
@@ -127,11 +127,8 @@
             this._socket.onclose = null;
             this._socket.close();
             this._socket = null;
-<<<<<<< HEAD
-=======
             Events.fire('ws-disconnected');
             this._isReconnect = true;
->>>>>>> 1e35bab3
         }
     }
 
@@ -311,13 +308,8 @@
             this._onChunkReceived(message);
             return;
         }
-<<<<<<< HEAD
-        message = JSON.parse(message);
-        switch (message.type) {
-=======
         const messageJSON = JSON.parse(message);
         switch (messageJSON.type) {
->>>>>>> 1e35bab3
             case 'request':
                 this._onFilesTransferRequest(messageJSON);
                 break;
@@ -346,7 +338,7 @@
                 this._onTextReceived(messageJSON);
                 break;
             case 'display-name-changed':
-                this._onDisplayNameChanged(message);
+                this._onDisplayNameChanged(messageJSON);
                 break;
         }
     }
@@ -488,6 +480,7 @@
 
     _onDisplayNameChanged(message) {
         if (!message.displayName) return;
+        console.debug(message)
         Events.fire('peer-display-name-changed', {peerId: this._peerId, displayName: message.displayName});
     }
 }
@@ -499,13 +492,6 @@
         this.rtcSupported = true;
         if (!peerId) return; // we will listen for a caller
         this._connect(peerId, true);
-    }
-
-    _onMessage(message) {
-        if (typeof message !== 'string') {
-            console.log('RTC:', JSON.parse(message));
-        }
-        super._onMessage(message);
     }
 
     _connect(peerId, isCaller) {
