--- conflicted
+++ resolved
@@ -187,12 +187,12 @@
 
     _onChunkReceived(chunk) {
         if(!chunk.byteLength) return;
-        
+
         this._digester.unchunk(chunk);
         const progress = this._digester.progress;
         this._onDownloadProgress(progress);
 
-        // occasionally notify sender about our progress 
+        // occasionally notify sender about our progress
         if (progress - this._lastProgress < 0.01) return;
         this._lastProgress = progress;
         this._sendProgress(progress);
@@ -254,7 +254,7 @@
     }
 
     _openChannel() {
-        const channel = this._conn.createDataChannel('data-channel', { 
+        const channel = this._conn.createDataChannel('data-channel', {
             ordered: true,
             reliable: true // Obsolete. See https://developer.mozilla.org/en-US/docs/Web/API/RTCDataChannel/reliable
         });
@@ -303,10 +303,7 @@
 
     _onChannelClosed() {
         console.log('RTC: channel closed', this._peerId);
-<<<<<<< HEAD
-=======
         Events.fire('peer-left', this._peerId);
->>>>>>> 640266f6
         if (!this._isCaller) return;
         this._connect(this._peerId, true); // reopen the channel
     }
